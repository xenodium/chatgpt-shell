--- conflicted
+++ resolved
@@ -313,15 +313,9 @@
       (call-interactively #'comint-clear-buffer)
       (comint-output-filter (chatgpt-shell--process) chatgpt-shell--prompt-internal)
       (setq chatgpt-shell--busy nil))
-<<<<<<< HEAD
-=======
      ((not (json-available-p))
       (chatgpt-shell--write-reply "Emacs needs to be compiled with --with-json")
       (setq chatgpt-shell--busy nil))
-     ((not (chatgpt-shell--curl-version-supported))
-      (chatgpt-shell--write-reply "You need curl version 7.67 or newer.")
-      (setq chatgpt-shell--busy nil))
->>>>>>> 999b0dc0
      ((not chatgpt-shell-openai-key)
       (chatgpt-shell--write-reply
        "Variable `chatgpt-shell-openai-key' needs to be set to your key.
